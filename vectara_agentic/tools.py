"""
This module contains the ToolsFactory class for creating agent tools.
"""

import inspect
import re
import importlib
import os

from typing import Callable, List, Dict, Any, Optional, Union, Type
from pydantic import BaseModel, Field
from pydantic_core import PydanticUndefined

from llama_index.core.tools import FunctionTool
from llama_index.core.tools.function_tool import AsyncCallable
from llama_index.indices.managed.vectara import VectaraIndex
from llama_index.core.utilities.sql_wrapper import SQLDatabase
from llama_index.core.tools.types import ToolMetadata, ToolOutput


from .types import ToolType
from .tools_catalog import ToolsCatalog, get_bad_topics
from .db_tools import DBLoadSampleData, DBLoadUniqueValues, DBLoadData
from .utils import is_float
from .agent_config import AgentConfig

LI_packages = {
    "yahoo_finance": ToolType.QUERY,
    "arxiv": ToolType.QUERY,
    "tavily_research": ToolType.QUERY,
    "exa": ToolType.QUERY,
    "neo4j": ToolType.QUERY,
    "kuzu": ToolType.QUERY,
    "database": ToolType.QUERY,
    "google": {
        "GmailToolSpec": {
            "load_data": ToolType.QUERY,
            "search_messages": ToolType.QUERY,
            "create_draft": ToolType.ACTION,
            "update_draft": ToolType.ACTION,
            "get_draft": ToolType.QUERY,
            "send_draft": ToolType.ACTION,
        },
        "GoogleCalendarToolSpec": {
            "load_data": ToolType.QUERY,
            "create_event": ToolType.ACTION,
            "get_date": ToolType.QUERY,
        },
        "GoogleSearchToolSpec": {"google_search": ToolType.QUERY},
    },
    "slack": {
        "SlackToolSpec": {
            "load_data": ToolType.QUERY,
            "send_message": ToolType.ACTION,
            "fetch_channel": ToolType.QUERY,
        }
    }
}

class VectaraToolMetadata(ToolMetadata):
    """
    A subclass of ToolMetadata adding the tool_type attribute.
    """
    tool_type: ToolType

    def __init__(self, tool_type: ToolType, **kwargs):
        super().__init__(**kwargs)
        self.tool_type = tool_type

    def __repr__(self) -> str:
        """
        Returns a string representation of the VectaraToolMetadata object, including the tool_type attribute.
        """
        base_repr = super().__repr__()
        return f"{base_repr}, tool_type={self.tool_type}"

class VectaraTool(FunctionTool):
    """
    A subclass of FunctionTool adding the tool_type attribute.
    """

    def __init__(
        self,
        tool_type: ToolType,
        metadata: ToolMetadata,
        fn: Optional[Callable[..., Any]] = None,
        async_fn: Optional[AsyncCallable] = None,
    ) -> None:
        metadata_dict = metadata.dict() if hasattr(metadata, 'dict') else metadata.__dict__
        vm = VectaraToolMetadata(tool_type=tool_type, **metadata_dict)
        super().__init__(fn, vm, async_fn)

    @classmethod
    def from_defaults(
        cls,
        fn: Optional[Callable[..., Any]] = None,
        name: Optional[str] = None,
        description: Optional[str] = None,
        return_direct: bool = False,
        fn_schema: Optional[Type[BaseModel]] = None,
        async_fn: Optional[AsyncCallable] = None,
        tool_metadata: Optional[ToolMetadata] = None,
        tool_type: ToolType = ToolType.QUERY,
    ) -> "VectaraTool":
        tool = FunctionTool.from_defaults(fn, name, description, return_direct, fn_schema, async_fn, tool_metadata)
        vectara_tool = cls(tool_type=tool_type, fn=tool.fn, metadata=tool.metadata, async_fn=tool.async_fn)
        return vectara_tool

    def __eq__(self, other):
        if self.metadata.tool_type != other.metadata.tool_type:
            return False

        # Check if fn_schema is an instance of a BaseModel or a class itself (metaclass)
        self_schema_dict = self.metadata.fn_schema.model_fields
        other_schema_dict = other.metadata.fn_schema.model_fields
        is_equal = True
        for key in self_schema_dict.keys():
            if key not in other_schema_dict:
                is_equal = False
                break
            if (
                self_schema_dict[key].annotation != other_schema_dict[key].annotation
                or self_schema_dict[key].description != other_schema_dict[key].description
                or self_schema_dict[key].is_required() != other_schema_dict[key].is_required()
            ):
                is_equal = False
                break
        return is_equal

def _build_filter_string(kwargs: Dict[str, Any], tool_args_type: Dict[str, str], fixed_filter: str) -> str:
    """
    Build filter string for Vectara from kwargs
    """
    filter_parts = []
    comparison_operators = [">=", "<=", "!=", ">", "<", "="]
    numeric_only_ops = {">", "<", ">=", "<="}

    for key, value in kwargs.items():
        if value is None or value == "":
            continue

        # Determine the prefix for the key. Valid values are "doc" or "part"
        # default to 'doc' if not specified
        prefix = tool_args_type.get(key, "doc")

        if prefix not in ["doc", "part"]:
            raise ValueError(
                f'Unrecognized prefix {prefix}. Please make sure to use either "doc" or "part" for the prefix.'
            )

        if value is PydanticUndefined:
            raise ValueError(
                f"Value of argument {key} is undefined, and this is invalid. "
                "Please form proper arguments and try again."
            )

        # value of the argument
        val_str = str(value).strip()

        # Special handling for range operator
        if val_str.startswith(("[", "(")) and val_str.endswith(("]", ")")):
            # Extract the boundary types
            start_inclusive = val_str.startswith("[")
            end_inclusive = val_str.endswith("]")

            # Remove the boundaries and strip whitespace
            val_str = val_str[1:-1].strip()

            if "," in val_str:
                val_str = val_str.split(",")
                if len(val_str) != 2:
                    raise ValueError(
                        f"Range operator requires two values for {key}: {value}"
                    )

                # Validate both bounds as numeric or empty (for unbounded ranges)
                start_val, end_val = val_str[0].strip(), val_str[1].strip()
                if start_val and not (start_val.isdigit() or is_float(start_val)):
                    raise ValueError(
                        f"Range operator requires numeric operands for {key}: {value}"
                    )
                if end_val and not (end_val.isdigit() or is_float(end_val)):
                    raise ValueError(
                        f"Range operator requires numeric operands for {key}: {value}"
                    )

                # Build the SQL condition
                range_conditions = []
                if start_val:
                    operator = ">=" if start_inclusive else ">"
                    range_conditions.append(f"{prefix}.{key} {operator} {start_val}")
                if end_val:
                    operator = "<=" if end_inclusive else "<"
                    range_conditions.append(f"{prefix}.{key} {operator} {end_val}")

                # Join the range conditions with AND
                filter_parts.append('( ' + " AND ".join(range_conditions) + ' )')
                continue

            raise ValueError(
                f"Range operator requires two values for {key}: {value}"
            )

        # Check if value contains a known comparison operator at the start
        matched_operator = None
        for op in comparison_operators:
            if val_str.startswith(op):
                matched_operator = op
                break

        # Break down operator from value
        # e.g. val_str = ">2022" --> operator = ">", rhs = "2022"
        if matched_operator:
            rhs = val_str[len(matched_operator):].strip()

            if matched_operator in numeric_only_ops:
                # Must be numeric
                if not (rhs.isdigit() or is_float(rhs)):
                    raise ValueError(
                        f"Operator {matched_operator} requires a numeric operand for {key}: {val_str}"
                    )
                filter_parts.append(f"{prefix}.{key}{matched_operator}{rhs}")
            else:
                # = and != operators can be numeric or string
                if rhs.isdigit() or is_float(rhs):
                    filter_parts.append(f"{prefix}.{key}{matched_operator}{rhs}")
                elif rhs.lower() in ["true", "false"]:
                    filter_parts.append(f"{prefix}.{key}{matched_operator}{rhs.lower()}")
                else:
                    # For string operands, wrap them in quotes
                    filter_parts.append(f"{prefix}.{key}{matched_operator}'{rhs}'")
        else:
            if val_str.isdigit() or is_float(val_str):
                filter_parts.append(f"{prefix}.{key}={val_str}")
            elif val_str.lower() in ["true", "false"]:
                # This is to handle boolean values.
                # This is not complete solution - the best solution would be to test if the field is boolean
                # That can be done after we move to APIv2
                filter_parts.append(f"{prefix}.{key}={val_str.lower()}")
            else:
                filter_parts.append(f"{prefix}.{key}='{val_str}'")

    filter_str = " AND ".join(filter_parts)
    return f"({fixed_filter}) AND ({filter_str})" if fixed_filter else filter_str

class VectaraToolFactory:
    """
    A factory class for creating Vectara RAG tools.
    """

    def __init__(
        self,
        vectara_corpus_key: str = str(os.environ.get("VECTARA_CORPUS_KEY", "")),
        vectara_api_key: str = str(os.environ.get("VECTARA_API_KEY", "")),
    ) -> None:
        """
        Initialize the VectaraToolFactory
        Args:
            vectara_corpus_key (str): The Vectara corpus key (or comma separated list of keys).
            vectara_api_key (str): The Vectara API key.
        """
        self.vectara_corpus_key = vectara_corpus_key
        self.vectara_api_key = vectara_api_key
        self.num_corpora = len(vectara_corpus_key.split(","))

    def create_search_tool(
        self,
        tool_name: str,
        tool_description: str,
        tool_args_schema: type[BaseModel],
        tool_args_type: Dict[str, str] = {},
        fixed_filter: str = "",
        lambda_val: float = 0.005,
        reranker: str = "mmr",
        rerank_k: int = 50,
        mmr_diversity_bias: float = 0.2,
        udf_expression: str = None,
        rerank_chain: List[Dict] = None,
        verbose: bool = False,
    ) -> VectaraTool:
        """
        Creates a Vectara search/retrieval tool

        Args:
            tool_name (str): The name of the tool.
            tool_description (str): The description of the tool.
            tool_args_schema (BaseModel): The schema for the tool arguments.
            tool_args_type (Dict[str, str], optional): The type of each argument (doc or part).
            fixed_filter (str, optional): A fixed Vectara filter condition to apply to all queries.
            lambda_val (float, optional): Lambda value for the Vectara query.
            reranker (str, optional): The reranker mode.
            rerank_k (int, optional): Number of top-k documents for reranking.
            mmr_diversity_bias (float, optional): MMR diversity bias.
            udf_expression (str, optional): the user defined expression for reranking results.
            rerank_chain (List[Dict], optional): A list of rerankers to be applied sequentially.
                Each dictionary should specify the "type" of reranker (mmr, slingshot, udf)
                and any other parameters (e.g. "limit" or "cutoff" for any type,
                "diversity_bias" for mmr, and "user_function" for udf).
                If using slingshot/multilingual_reranker_v1, it must be first in the list.
            verbose (bool, optional): Whether to print verbose output.

        Returns:
            VectaraTool: A VectaraTool object.
        """

        vectara = VectaraIndex(
            vectara_api_key=self.vectara_api_key,
            vectara_customer_id=self.vectara_customer_id,
            vectara_corpus_id=self.vectara_corpus_id,
            x_source_str="vectara-agentic",
        )

        # Dynamically generate the search function
        def search_function(*args, **kwargs) -> ToolOutput:
            """
            Dynamically generated function for semantic search Vectara.
            """
            # Convert args to kwargs using the function signature
            sig = inspect.signature(search_function)
            bound_args = sig.bind_partial(*args, **kwargs)
            bound_args.apply_defaults()
            kwargs = bound_args.arguments

            query = kwargs.pop("query")
            top_k = kwargs.pop("top_k", 10)
            try:
                filter_string = _build_filter_string(kwargs, tool_args_type, fixed_filter)
            except ValueError as e:
                return ToolOutput(
                    tool_name=search_function.__name__,
                    content=str(e),
                    raw_input={"args": args, "kwargs": kwargs},
                    raw_output={"response": str(e)},
                )

            vectara_retriever = vectara.as_retriever(
                summary_enabled=False,
                similarity_top_k=top_k,
                reranker=reranker,
                rerank_k=rerank_k if rerank_k * self.num_corpora <= 100 else int(100 / self.num_corpora),
                mmr_diversity_bias=mmr_diversity_bias,
                udf_expression=udf_expression,
                rerank_chain=rerank_chain,
                lambda_val=lambda_val,
                filter=filter_string,
                x_source_str="vectara-agentic",
                verbose=verbose,
            )
            response = vectara_retriever.retrieve(query)

            if len(response) == 0:
                msg = "Vectara Tool failed to retreive any results for the query."
                return ToolOutput(
                    tool_name=search_function.__name__,
                    content=msg,
                    raw_input={"args": args, "kwargs": kwargs},
                    raw_output={"response": msg},
                )
            tool_output = "Matching documents:\n"
            unique_ids = set()
            for doc in response:
                if doc.id_ in unique_ids:
                    continue
                unique_ids.add(doc.id_)
                tool_output += f"document '{doc.id_}' metadata: {doc.metadata}\n"
            out = ToolOutput(
                tool_name=search_function.__name__,
                content=tool_output,
                raw_input={"args": args, "kwargs": kwargs},
                raw_output=response,
            )
            return out

        fields = tool_args_schema.model_fields
        params = [
            inspect.Parameter(
                name=field_name,
                kind=inspect.Parameter.POSITIONAL_OR_KEYWORD,
                default=field_info.default,
                annotation=field_info,
            )
            for field_name, field_info in fields.items()
        ]

        # Create a new signature using the extracted parameters
        sig = inspect.Signature(params)
        search_function.__signature__ = sig
        search_function.__annotations__["return"] = dict[str, Any]
        search_function.__name__ = "_" + re.sub(r"[^A-Za-z0-9_]", "_", tool_name)

        # Create the tool function signature string
        fields = []
        for name, field in tool_args_schema.__fields__.items():
            annotation = field.annotation
            type_name = annotation.__name__ if hasattr(annotation, '__name__') else str(annotation)
            fields.append(f"{name}: {type_name}")
        args_str = ", ".join(fields)
        function_str = f"{tool_name}({args_str}) -> str"

        # Create the tool
        tool = VectaraTool.from_defaults(
            fn=search_function,
            name=tool_name,
            description=function_str + ". " + tool_description,
            fn_schema=tool_args_schema,
            tool_type=ToolType.QUERY,
        )
        return tool

    def create_rag_tool(
        self,
        tool_name: str,
        tool_description: str,
        tool_args_schema: type[BaseModel],
        tool_args_type: Dict[str, str] = {},
<<<<<<< HEAD
        vectara_summarizer: str = "vectara-summary-ext-24-05-med-omni",
=======
        fixed_filter: str = "",
        vectara_summarizer: str = "vectara-summary-ext-24-05-sml",
        vectara_prompt_text: str = None,
>>>>>>> fc550e9e
        summary_num_results: int = 5,
        summary_response_lang: str = "eng",
        summary_prompt_text: Optional[str] = None,
        n_sentences_before: int = 2,
        n_sentences_after: int = 2,
        offset: int = 0,
        lambda_val: Union[List[float], float] = 0.005,
        semantics: Union[List[str] | str] = "default",
        custom_dimensions: Union[List[Dict], Dict] = {},
        reranker: str = "mmr",
        rerank_k: int = 50,
        rerank_limit: Optional[int] = None,
        rerank_cutoff: Optional[float] = None,
        mmr_diversity_bias: float = 0.2,
        udf_expression: str = None,
        rerank_chain: List[Dict] = None,
        max_response_chars: Optional[int] = None,
        max_tokens: Optional[int] = None,
        temperature: Optional[float] = None,
        frequency_penalty: Optional[float] = None,
        presence_penalty: Optional[float] = None,
        include_citations: bool = True,
        save_history: bool = False,
        fcs_threshold: float = 0.0,
        verbose: bool = False,
    ) -> VectaraTool:
        """
        Creates a RAG (Retrieve and Generate) tool.

        Args:
            tool_name (str): The name of the tool.
            tool_description (str): The description of the tool.
            tool_args_schema (BaseModel): The schema for the tool arguments.
            tool_args_type (Dict[str, str], optional): The type of each argument (doc or part).
            fixed_filter (str, optional): A fixed Vectara filter condition to apply to all queries.
            vectara_summarizer (str, optional): The Vectara summarizer to use.
            vectara_prompt_text (str, optional): The prompt text for the Vectara summarizer.
            summary_num_results (int, optional): The number of summary results.
            summary_response_lang (str, optional): The response language for the summary.
            summary_prompt_text (str, optional): The custom prompt, using appropriate prompt variables and functions.
            n_sentences_before (int, optional): Number of sentences before the summary.
            n_sentences_after (int, optional): Number of sentences after the summary.
            offset (int, optional): Number of results to skip. 
            lambda_val (Union[List[float] | float], optional): Lambda value (or list of values for each corpora) for the Vectara query.
            semantics (Union[List[str], str], optional): Indicates whether the query is intended as a query or response.
                Include list if using multiple corpora specifying the query type for each corpus.
            custom_dimensions (Union[List[Dict] | Dict], optional): Custom dimensions for the query (for each corpora).
            reranker (str, optional): The reranker mode.
            rerank_k (int, optional): Number of top-k documents for reranking.
            rerank_limit (int, optional): Maximum number of results to return after reranking.
            rerank_cutoff (float, optional): Minimum score threshold for results to include after reranking.
            mmr_diversity_bias (float, optional): MMR diversity bias.
            udf_expression (str, optional): The user defined expression for reranking results.
            rerank_chain (List[Dict], optional): A list of rerankers to be applied sequentially.
                Each dictionary should specify the "type" of reranker (mmr, slingshot, udf)
                and any other parameters (e.g. "limit" or "cutoff" for any type,
                "diversity_bias" for mmr, and "user_function" for udf).
                If using slingshot/multilingual_reranker_v1, it must be first in the list.
            max_response_chars (int, optional): The desired maximum number of characters for the generated summary.
            max_tokens (int, optional): The maximum number of tokens to be returned by the LLM.
            temperature (float, optional): The sampling temperature; higher values lead to more randomness.
            frequency_penalty (float, optional): How much to penalize repeating tokens in the response, reducing likelihood of repeating the same line.
            presence_penalty (float, optional): How much to penalize repeating tokens in the response, increasing the diversity of topics.
            include_citations (bool, optional): Whether to include citations in the response.
                If True, uses markdown vectara citations that requires the Vectara scale plan.
            save_history (bool, optional): Whether to save the query in history.
            fcs_threshold (float, optional): A threshold for factual consistency.
                If set above 0, the tool notifies the calling agent that it "cannot respond" if FCS is too low.
            verbose (bool, optional): Whether to print verbose output.

        Returns:
            VectaraTool: A VectaraTool object.
        """

        vectara = VectaraIndex(
            vectara_api_key=self.vectara_api_key,
            vectara_corpus_key=self.vectara_corpus_key,
            x_source_str="vectara-agentic",
        )

        # Dynamically generate the RAG function
        def rag_function(*args, **kwargs) -> ToolOutput:
            """
            Dynamically generated function for RAG query with Vectara.
            """
            # Convert args to kwargs using the function signature
            sig = inspect.signature(rag_function)
            bound_args = sig.bind_partial(*args, **kwargs)
            bound_args.apply_defaults()
            kwargs = bound_args.arguments

            query = kwargs.pop("query")
            try:
                filter_string = _build_filter_string(kwargs, tool_args_type, fixed_filter)
            except ValueError as e:
                return ToolOutput(
                    tool_name=rag_function.__name__,
                    content=str(e),
                    raw_input={"args": args, "kwargs": kwargs},
                    raw_output={"response": str(e)},
                )

            vectara_query_engine = vectara.as_query_engine(
                summary_enabled=True,
                similarity_top_k=summary_num_results,
                summary_num_results=summary_num_results,
                summary_response_lang=summary_response_lang,
                summary_prompt_name=vectara_summarizer,
<<<<<<< HEAD
                prompt_text=summary_prompt_text,
=======
                prompt_text=vectara_prompt_text,
>>>>>>> fc550e9e
                reranker=reranker,
                rerank_k=rerank_k if rerank_k * self.num_corpora <= 100 else int(100 / self.num_corpora),
                rerank_limit=rerank_limit,
                rerank_cutoff=rerank_cutoff,
                mmr_diversity_bias=mmr_diversity_bias,
                udf_expression=udf_expression,
                rerank_chain=rerank_chain,
                n_sentence_before=n_sentences_before,
                n_sentence_after=n_sentences_after,
                offset=offset,
                lambda_val=lambda_val,
                semantics=semantics,
                custom_dimensions=custom_dimensions,
                filter=filter_string,
                max_response_chars=max_response_chars,
                max_tokens=max_tokens,
                temperature=temperature,
                frequency_penalty=frequency_penalty,
                presence_penalty=presence_penalty,
                citations_style="MARKDOWN" if include_citations else None,
                citations_url_pattern="{doc.url}" if include_citations else None,
                save_history=save_history,
                x_source_str="vectara-agentic",
                verbose=verbose,
            )
            response = vectara_query_engine.query(query)

            if len(response.source_nodes) == 0:
                msg = "Tool failed to generate a response since no matches were found."
                return ToolOutput(
                    tool_name=rag_function.__name__,
                    content=msg,
                    raw_input={"args": args, "kwargs": kwargs},
                    raw_output={"response": msg},
                )
            if str(response) == "None":
                msg = "Tool failed to generate a response."
                return ToolOutput(
                    tool_name=rag_function.__name__,
                    content=msg,
                    raw_input={"args": args, "kwargs": kwargs},
                    raw_output={"response": msg},
                )

            # Extract citation metadata
            pattern = r"\[(\d+)\]"
            matches = re.findall(pattern, response.response)
            citation_numbers = sorted(set(int(match) for match in matches))
            citation_metadata = ""
            keys_to_ignore = ["lang", "offset", "len"]
            for citation_number in citation_numbers:
                metadata = response.source_nodes[citation_number - 1].metadata
                citation_metadata += (
                    f"[{citation_number}]: "
                    + "; ".join(
                        [
                            f"{k}='{v}'"
                            for k, v in metadata.items()
                            if k not in keys_to_ignore
                        ]
                    )
                    + ".\n"
                )
            fcs = response.metadata["fcs"] if "fcs" in response.metadata else 0.0
            if fcs < fcs_threshold:
                msg = f"Could not answer the query due to suspected hallucination (fcs={fcs})."
                return ToolOutput(
                    tool_name=rag_function.__name__,
                    content=msg,
                    raw_input={"args": args, "kwargs": kwargs},
                    raw_output={"response": msg},
                )
            res = {
                "response": response.response,
                "references_metadata": citation_metadata,
            }
            if len(citation_metadata) > 0:
                tool_output = f"""
                    Response: '''{res['response']}'''
                    References:
                    {res['references_metadata']}
                """
            else:
                tool_output = f"Response: '''{res['response']}'''"
            out = ToolOutput(
                tool_name=rag_function.__name__,
                content=tool_output,
                raw_input={"args": args, "kwargs": kwargs},
                raw_output=res,
            )
            return out

        fields = tool_args_schema.model_fields
        params = [
            inspect.Parameter(
                name=field_name,
                kind=inspect.Parameter.POSITIONAL_OR_KEYWORD,
                default=field_info.default,
                annotation=field_info,
            )
            for field_name, field_info in fields.items()
        ]

        # Create a new signature using the extracted parameters
        sig = inspect.Signature(params)
        rag_function.__signature__ = sig
        rag_function.__annotations__["return"] = dict[str, Any]
        rag_function.__name__ = "_" + re.sub(r"[^A-Za-z0-9_]", "_", tool_name)

        # Create the tool function signature string
        fields = []
        for name, field in tool_args_schema.__fields__.items():
            annotation = field.annotation
            type_name = annotation.__name__ if hasattr(annotation, '__name__') else str(annotation)
            fields.append(f"{name}: {type_name}")
        args_str = ", ".join(fields)
        function_str = f"{tool_name}({args_str}) -> str"

        # Create the tool
        tool = VectaraTool.from_defaults(
            fn=rag_function,
            name=tool_name,
            description=function_str + ". " + tool_description,
            fn_schema=tool_args_schema,
            tool_type=ToolType.QUERY,
        )
        return tool

class ToolsFactory:
    """
    A factory class for creating agent tools.
    """

    def __init__(self, agent_config: AgentConfig = None) -> None:
        self.agent_config = agent_config

    def create_tool(self, function: Callable, tool_type: ToolType = ToolType.QUERY) -> VectaraTool:
        """
        Create a tool from a function.

        Args:
            function (Callable): a function to convert into a tool.
            tool_type (ToolType): the type of tool.

        Returns:
            VectaraTool: A VectaraTool object.
        """
        return VectaraTool.from_defaults(tool_type=tool_type, fn=function)

    def get_llama_index_tools(
        self,
        tool_package_name: str,
        tool_spec_name: str,
        tool_name_prefix: str = "",
        **kwargs: dict,
    ) -> List[VectaraTool]:
        """
        Get a tool from the llama_index hub.

        Args:
            tool_package_name (str): The name of the tool package.
            tool_spec_name (str): The name of the tool spec.
            tool_name_prefix (str, optional): The prefix to add to the tool names (added to every tool in the spec).
            kwargs (dict): The keyword arguments to pass to the tool constructor (see Hub for tool specific details).

        Returns:
            List[VectaraTool]: A list of VectaraTool objects.
        """
        # Dynamically install and import the module
        if tool_package_name not in LI_packages:
            raise ValueError(f"Tool package {tool_package_name} from LlamaIndex not supported by Vectara-agentic.")

        module_name = f"llama_index.tools.{tool_package_name}"
        module = importlib.import_module(module_name)

        # Get the tool spec class or function from the module
        tool_spec = getattr(module, tool_spec_name)

        func_type = LI_packages[tool_package_name]
        tools = tool_spec(**kwargs).to_tool_list()
        vtools = []
        for tool in tools:
            if len(tool_name_prefix) > 0:
                tool.metadata.name = tool_name_prefix + "_" + tool.metadata.name
            if isinstance(func_type, dict):
                if tool_spec_name not in func_type.keys():
                    raise ValueError(f"Tool spec {tool_spec_name} not found in package {tool_package_name}.")
                tool_type = func_type[tool_spec_name]
            else:
                tool_type = func_type
            vtool = VectaraTool(tool_type=tool_type, fn=tool.fn, metadata=tool.metadata, async_fn=tool.async_fn)
            vtools.append(vtool)
        return vtools

    def standard_tools(self) -> List[FunctionTool]:
        """
        Create a list of standard tools.
        """
        tc = ToolsCatalog(self.agent_config)
        return [self.create_tool(tool) for tool in [tc.summarize_text, tc.rephrase_text, tc.critique_text]]

    def guardrail_tools(self) -> List[FunctionTool]:
        """
        Create a list of guardrail tools to avoid controversial topics.
        """
        return [self.create_tool(get_bad_topics)]

    def financial_tools(self):
        """
        Create a list of financial tools.
        """
        return self.get_llama_index_tools(tool_package_name="yahoo_finance", tool_spec_name="YahooFinanceToolSpec")

    def legal_tools(self) -> List[FunctionTool]:
        """
        Create a list of legal tools.
        """

        def summarize_legal_text(
            text: str = Field(description="the original text."),
        ) -> str:
            """
            Use this tool to summarize legal text with no more than summary_max_length characters.
            """
            tc = ToolsCatalog(self.agent_config)
            return tc.summarize_text(text, expertise="law")

        def critique_as_judge(
            text: str = Field(description="the original text."),
        ) -> str:
            """
            Critique the legal document.
            """
            tc = ToolsCatalog(self.agent_config)
            return tc.critique_text(
                text,
                role="judge",
                point_of_view="""
                an experienced judge evaluating a legal document to provide areas of concern
                or that may require further legal scrutiny or legal argument.
                """,
            )

        return [self.create_tool(tool) for tool in [summarize_legal_text, critique_as_judge]]

    def database_tools(
        self,
        tool_name_prefix: str = "",
        content_description: Optional[str] = None,
        sql_database: Optional[SQLDatabase] = None,
        scheme: Optional[str] = None,
        host: str = "localhost",
        port: str = "5432",
        user: str = "postgres",
        password: str = "Password",
        dbname: str = "postgres",
        max_rows: int = 500,
    ) -> List[VectaraTool]:
        """
        Returns a list of database tools.

        Args:

            tool_name_prefix (str, optional): The prefix to add to the tool names. Defaults to "".
            content_description (str, optional): The content description for the database. Defaults to None.
            sql_database (SQLDatabase, optional): The SQLDatabase object. Defaults to None.
            scheme (str, optional): The database scheme. Defaults to None.
            host (str, optional): The database host. Defaults to "localhost".
            port (str, optional): The database port. Defaults to "5432".
            user (str, optional): The database user. Defaults to "postgres".
            password (str, optional): The database password. Defaults to "Password".
            dbname (str, optional): The database name. Defaults to "postgres".
               You must specify either the sql_database object or the scheme, host, port, user, password, and dbname.
            max_rows (int, optional): if specified, instructs the load_data tool to never return more than max_rows
               rows. Defaults to 500.

        Returns:
            List[VectaraTool]: A list of VectaraTool objects.
        """
        if sql_database:
            tools = self.get_llama_index_tools(
                tool_package_name="database",
                tool_spec_name="DatabaseToolSpec",
                tool_name_prefix=tool_name_prefix,
                sql_database=sql_database,
            )
        else:
            if scheme in ["postgresql", "mysql", "sqlite", "mssql", "oracle"]:
                tools = self.get_llama_index_tools(
                    tool_package_name="database",
                    tool_spec_name="DatabaseToolSpec",
                    tool_name_prefix=tool_name_prefix,
                    scheme=scheme,
                    host=host,
                    port=port,
                    user=user,
                    password=password,
                    dbname=dbname,
                )
            else:
                raise ValueError(
                    "Please provide a SqlDatabase option or a valid DB scheme type "
                    " (postgresql, mysql, sqlite, mssql, oracle)."
                )

        # Update tools with description
        for tool in tools:
            if content_description:
                tool.metadata.description = (
                    tool.metadata.description + f"The database tables include data about {content_description}."
                )

        # Add two new tools: load_sample_data and load_unique_values
        load_data_tool_index = next(i for i, t in enumerate(tools) if t.metadata.name.endswith("load_data"))
        load_data_fn_original = tools[load_data_tool_index].fn

        load_data_fn = DBLoadData(load_data_fn_original, max_rows=max_rows)
        load_data_fn.__name__ = f"{tool_name_prefix}_load_data"
        load_data_tool = self.create_tool(load_data_fn, ToolType.QUERY)

        sample_data_fn = DBLoadSampleData(load_data_fn_original)
        sample_data_fn.__name__ = f"{tool_name_prefix}_load_sample_data"
        sample_data_tool = self.create_tool(sample_data_fn, ToolType.QUERY)

        load_unique_values_fn = DBLoadUniqueValues(load_data_fn_original)
        load_unique_values_fn.__name__ = f"{tool_name_prefix}_load_unique_values"
        load_unique_values_tool = self.create_tool(load_unique_values_fn, ToolType.QUERY)

        tools[load_data_tool_index] = load_data_tool
        tools.extend([sample_data_tool, load_unique_values_tool])
        return tools<|MERGE_RESOLUTION|>--- conflicted
+++ resolved
@@ -413,13 +413,9 @@
         tool_description: str,
         tool_args_schema: type[BaseModel],
         tool_args_type: Dict[str, str] = {},
-<<<<<<< HEAD
-        vectara_summarizer: str = "vectara-summary-ext-24-05-med-omni",
-=======
         fixed_filter: str = "",
         vectara_summarizer: str = "vectara-summary-ext-24-05-sml",
         vectara_prompt_text: str = None,
->>>>>>> fc550e9e
         summary_num_results: int = 5,
         summary_response_lang: str = "eng",
         summary_prompt_text: Optional[str] = None,
@@ -528,11 +524,7 @@
                 summary_num_results=summary_num_results,
                 summary_response_lang=summary_response_lang,
                 summary_prompt_name=vectara_summarizer,
-<<<<<<< HEAD
-                prompt_text=summary_prompt_text,
-=======
                 prompt_text=vectara_prompt_text,
->>>>>>> fc550e9e
                 reranker=reranker,
                 rerank_k=rerank_k if rerank_k * self.num_corpora <= 100 else int(100 / self.num_corpora),
                 rerank_limit=rerank_limit,
