"""
Define the version of the package.
"""
<<<<<<< HEAD

__version__ = "0.4.0"
=======
__version__ = "0.3.3"
>>>>>>> fdd4b21c
<|MERGE_RESOLUTION|>--- conflicted
+++ resolved
@@ -1,9 +1,4 @@
 """
 Define the version of the package.
 """
-<<<<<<< HEAD
-
-__version__ = "0.4.0"
-=======
-__version__ = "0.3.3"
->>>>>>> fdd4b21c
+__version__ = "0.4.0"