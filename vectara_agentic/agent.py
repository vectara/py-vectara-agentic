--- conflicted
+++ resolved
@@ -30,20 +30,14 @@
 from llama_index.core.callbacks import CallbackManager, TokenCountingHandler
 from llama_index.core.callbacks.base_handler import BaseCallbackHandler
 from llama_index.agent.openai import OpenAIAgent
-<<<<<<< HEAD
 from llama_index.core.agent.runner.base import AgentRunner
 from llama_index.core.agent.types import BaseAgent
-
-
-from .types import AgentType, AgentStatusType, LLMRole, ToolType, AgentResponse, AgentStreamingResponse, AgentConfigType
-=======
 from llama_index.core.workflow import Workflow
 
 from .types import (
     AgentType, AgentStatusType, LLMRole, ToolType,
-    AgentResponse, AgentStreamingResponse,
+    AgentResponse, AgentStreamingResponse, AgentConfigType
 )
->>>>>>> 799083e8
 from .utils import get_llm, get_tokenizer_for_model
 from ._prompts import (
     REACT_PROMPT_TEMPLATE, GENERAL_PROMPT_TEMPLATE, GENERAL_INSTRUCTIONS,
@@ -115,7 +109,6 @@
     # Define the condition to retry on certain exceptions
     return isinstance(exception, (TimeoutError))
 
-<<<<<<< HEAD
 def retry_with_callback():
     """
     Retries original function call up to 3 times with current agent config.
@@ -174,9 +167,6 @@
         return wrapper
     return decorator
 
-
-=======
->>>>>>> 799083e8
 def get_field_type(field_schema: dict) -> Any:
     """
     Convert a JSON schema field definition to a Python type.
@@ -252,20 +242,13 @@
             workflow_timeout (int, optional): The timeout for the workflow in seconds. Defaults to 120.
         """
         self.agent_config = agent_config or AgentConfig()
-<<<<<<< HEAD
         self.agent_config_type = AgentConfigType.DEFAULT
         self.tools = tools
         if not any(tool.metadata.name == 'get_current_date' for tool in self.tools):
             self.tools += [ToolsFactory().create_tool(get_current_date)]
-=======
         self.agent_type = self.agent_config.agent_type
         self.use_structured_planning = use_structured_planning
-        self.tools = tools
-        if not any(tool.metadata.name == 'get_current_date' for tool in self.tools):
-            self.tools += [ToolsFactory().create_tool(get_current_date)]
-
         self.llm = get_llm(LLMRole.MAIN, config=self.agent_config)
->>>>>>> 799083e8
         self._custom_instructions = custom_instructions
         self._topic = topic
         self.agent_progress_callback = agent_progress_callback if agent_progress_callback else update_func
@@ -322,16 +305,13 @@
         else:
             self.memory = ChatMemoryBuffer.from_defaults(token_limit=128000)
 
-<<<<<<< HEAD
-        # Set up main agent
+        # Set up main agent and fallback agent
         self.agent = self._create_agent(self.agent_config, callback_manager)
-
-        # Set up fallback agent config, if provided
         self.fallback_agent_config = fallback_agent_config
-
         if self.fallback_agent_config:
             self.fallback_agent = self._create_agent(self.fallback_agent_config, callback_manager)
-
+        
+        # Setup observability
         try:
             self.observability_enabled = setup_observer(self.agent_config)
         except Exception as e:
@@ -360,13 +340,7 @@
 
         if agent_type == AgentType.REACT:
             prompt = _get_prompt(REACT_PROMPT_TEMPLATE, self._topic, self._custom_instructions)
-            return ReActAgent.from_tools(
-=======
-        # Create agent based on type
-        if self.agent_type == AgentType.REACT:
-            prompt = _get_prompt(REACT_PROMPT_TEMPLATE, topic, custom_instructions)
-            self.agent = ReActAgent.from_tools(
->>>>>>> 799083e8
+            agent = ReActAgent.from_tools(
                 tools=self.tools,
                 llm=llm,
                 memory=self.memory,
@@ -377,7 +351,7 @@
             )
         elif agent_type == AgentType.OPENAI:
             prompt = _get_prompt(GENERAL_PROMPT_TEMPLATE, self._topic, self._custom_instructions)
-            return OpenAIAgent.from_tools(
+            agent = OpenAIAgent.from_tools(
                 tools=self.tools,
                 llm=llm,
                 memory=self.memory,
@@ -401,7 +375,7 @@
                 _get_llm_compiler_prompt(agent_worker.system_prompt_replan, self._topic, self._custom_instructions),
                 self._topic, self._custom_instructions
             )
-            return agent_worker.as_agent()
+            agent = agent_worker.as_agent()
         elif agent_type == AgentType.LATS:
             agent_worker = LATSAgentWorker.from_tools(
                 tools=self.tools,
@@ -413,21 +387,23 @@
             )
             prompt = _get_prompt(REACT_PROMPT_TEMPLATE, self._topic, self._custom_instructions)
             agent_worker.chat_formatter = ReActChatFormatter(system_header=prompt)
-            return agent_worker.as_agent()
+            agent = agent_worker.as_agent()
         else:
             raise ValueError(f"Unknown agent type: {agent_type}")
 
         # Set up structured planner if needed
         if (self.use_structured_planning
             or self.agent_type in [AgentType.LLMCOMPILER, AgentType.LATS]):
-            self.agent = StructuredPlannerAgent(
-                agent_worker=self.agent.agent_worker,
+            agent = StructuredPlannerAgent(
+                agent_worker=agent.agent_worker,
                 tools=self.tools,
                 memory=self.memory,
-                verbose=verbose,
+                verbose=self.verbose,
                 initial_plan_prompt=STRUCTURED_PLANNER_INITIAL_PLAN_PROMPT,
                 plan_refine_prompt=STRUCTURED_PLANNER_PLAN_REFINE_PROMPT,
             )
+        
+        return agent
 
     def clear_memory(self) -> None:
         """
@@ -736,16 +712,12 @@
         Please provide a well formatted final response to the query.
         final response:
         """
-<<<<<<< HEAD
         if self.agent_config_type == AgentConfigType.DEFAULT:
             agent_response.response = str(self.agent._llm.acomplete(llm_prompt))
         elif self.agent_config_type == AgentConfigType.FALLBACK and self.fallback_agent_config:
             agent_response.response = str(self.fallback_agent._llm.acomplete(llm_prompt))
         else:
             raise ValueError(f"Invalid agent config type {self.agent_config_type}")
-=======
-        agent_response.response = str(await self.llm.acomplete(llm_prompt))
->>>>>>> 799083e8
 
     def chat(self, prompt: str) -> AgentResponse:           # type: ignore
         """
@@ -955,11 +927,8 @@
             "custom_instructions": self._custom_instructions,
             "verbose": self.verbose,
             "agent_config": self.agent_config.to_dict(),
-<<<<<<< HEAD
-            "fallback_agent": self.fallback_agent_config.to_dict() if self.fallback_agent_config else None
-=======
+            "fallback_agent": self.fallback_agent_config.to_dict() if self.fallback_agent_config else None,
             "workflow_cls": self.workflow_cls if self.workflow_cls else None,
->>>>>>> 799083e8
         }
 
     @classmethod
@@ -1024,11 +993,8 @@
             topic=data["topic"],
             custom_instructions=data["custom_instructions"],
             verbose=data["verbose"],
-<<<<<<< HEAD
             fallback_agent_config=fallback_agent_config,
-=======
             workflow_cls=data["workflow_cls"],
->>>>>>> 799083e8
         )
         memory = pickle.loads(data["memory"].encode("latin-1")) if data.get("memory") else None
         if memory:
