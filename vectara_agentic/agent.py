"""
This module contains the Agent class for handling different types of agents and their interactions.
"""
from typing import List, Callable, Optional, Dict, Any
import os
from datetime import date
import time
import json
import logging
import traceback
import asyncio

import dill
from dotenv import load_dotenv

from retrying import retry
from pydantic import Field, create_model

from llama_index.core.tools import FunctionTool
from llama_index.core.agent import ReActAgent
from llama_index.core.agent.react.formatter import ReActChatFormatter
from llama_index.agent.llm_compiler import LLMCompilerAgentWorker
from llama_index.agent.lats import LATSAgentWorker
from llama_index.core.callbacks import CallbackManager, TokenCountingHandler
from llama_index.core.callbacks.base_handler import BaseCallbackHandler
from llama_index.agent.openai import OpenAIAgent
from llama_index.core.memory import ChatMemoryBuffer

from .types import AgentType, AgentStatusType, LLMRole, ToolType, AgentResponse, AgentStreamingResponse
from .utils import get_llm, get_tokenizer_for_model
from ._prompts import REACT_PROMPT_TEMPLATE, GENERAL_PROMPT_TEMPLATE, GENERAL_INSTRUCTIONS
from ._callback import AgentCallbackHandler
from ._observability import setup_observer, eval_fcs
from .tools import VectaraToolFactory, VectaraTool, ToolsFactory
from .tools_catalog import get_current_date
from .agent_config import AgentConfig

logger = logging.getLogger("opentelemetry.exporter.otlp.proto.http.trace_exporter")
logger.setLevel(logging.CRITICAL)

load_dotenv(override=True)

def _get_prompt(prompt_template: str, topic: str, custom_instructions: str):
    """
    Generate a prompt by replacing placeholders with topic and date.

    Args:
        prompt_template (str): The template for the prompt.
        topic (str): The topic to be included in the prompt.
        custom_instructions(str): The custom instructions to be included in the prompt.

    Returns:
        str: The formatted prompt.
    """
    return (
        prompt_template.replace("{chat_topic}", topic)
        .replace("{today}", date.today().strftime("%A, %B %d, %Y"))
        .replace("{custom_instructions}", custom_instructions)
    )


def _get_llm_compiler_prompt(prompt: str, topic: str, custom_instructions: str) -> str:
    """
    Add custom instructions to the prompt.

    Args:
        prompt (str): The prompt to which custom instructions should be added.

    Returns:
        str: The prompt with custom instructions added.
    """
    prompt += "\nAdditional Instructions:\n"
    prompt += f"You have experise in {topic}.\n"
    prompt += GENERAL_INSTRUCTIONS
    prompt += custom_instructions
    prompt += f"Today is {date.today().strftime('%A, %B %d, %Y')}"
    return prompt

def _retry_if_exception(exception):
    # Define the condition to retry on certain exceptions
    return isinstance(exception, (TimeoutError))


class Agent:
    """
    Agent class for handling different types of agents and their interactions.
    """

    def __init__(
        self,
        tools: list[FunctionTool],
        topic: str = "general",
        custom_instructions: str = "",
        verbose: bool = True,
        update_func: Optional[Callable[[AgentStatusType, str], None]] = None,
        agent_progress_callback: Optional[Callable[[AgentStatusType, str], None]] = None,
        query_logging_callback: Optional[Callable[[str, str], None]] = None,
        agent_config: Optional[AgentConfig] = None,
    ) -> None:
        """
        Initialize the agent with the specified type, tools, topic, and system message.

        Args:

            tools (list[FunctionTool]): A list of tools to be used by the agent.
            topic (str, optional): The topic for the agent. Defaults to 'general'.
            custom_instructions (str, optional): Custom instructions for the agent. Defaults to ''.
            verbose (bool, optional): Whether the agent should print its steps. Defaults to True.
            agent_progress_callback (Callable): A callback function the code calls on any agent updates.
                update_func (Callable): old name for agent_progress_callback. Will be deprecated in future.
            query_logging_callback (Callable): A callback function the code calls upon completion of a query
            agent_config (AgentConfig, optional): The configuration of the agent.
                Defaults to AgentConfig(), which reads from environment variables.
        """
        self.agent_config = agent_config or AgentConfig()
        self.agent_type = self.agent_config.agent_type
        self.tools = tools + [ToolsFactory().create_tool(get_current_date)]
        self.llm = get_llm(LLMRole.MAIN, config=self.agent_config)
        self._custom_instructions = custom_instructions
        self._topic = topic
        self.agent_progress_callback = agent_progress_callback if agent_progress_callback else update_func
        self.query_logging_callback = query_logging_callback

        main_tok = get_tokenizer_for_model(role=LLMRole.MAIN)
        self.main_token_counter = TokenCountingHandler(tokenizer=main_tok) if main_tok else None
        tool_tok = get_tokenizer_for_model(role=LLMRole.TOOL)
        self.tool_token_counter = TokenCountingHandler(tokenizer=tool_tok) if tool_tok else None

        callbacks: list[BaseCallbackHandler] = [AgentCallbackHandler(self.agent_progress_callback)]
        if self.main_token_counter:
            callbacks.append(self.main_token_counter)
        if self.tool_token_counter:
            callbacks.append(self.tool_token_counter)
        callback_manager = CallbackManager(callbacks)  # type: ignore
        self.llm.callback_manager = callback_manager
        self.verbose = verbose

        self.memory = ChatMemoryBuffer.from_defaults(token_limit=128000)
        if self.agent_type == AgentType.REACT:
            prompt = _get_prompt(REACT_PROMPT_TEMPLATE, topic, custom_instructions)
            self.agent = ReActAgent.from_tools(
                tools=self.tools,
                llm=self.llm,
                memory=self.memory,
                verbose=verbose,
                react_chat_formatter=ReActChatFormatter(system_header=prompt),
                max_iterations=30,
                callable_manager=callback_manager,
            )
        elif self.agent_type == AgentType.OPENAI:
            prompt = _get_prompt(GENERAL_PROMPT_TEMPLATE, topic, custom_instructions)
            self.agent = OpenAIAgent.from_tools(
                tools=self.tools,
                llm=self.llm,
                memory=self.memory,
                verbose=verbose,
                callable_manager=callback_manager,
                max_function_calls=20,
                system_prompt=prompt,
            )
        elif self.agent_type == AgentType.LLMCOMPILER:
            agent_worker = LLMCompilerAgentWorker.from_tools(
                tools=self.tools,
                llm=self.llm,
                verbose=verbose,
                callable_manager=callback_manager,
            )
            agent_worker.system_prompt = _get_prompt(
                _get_llm_compiler_prompt(agent_worker.system_prompt, topic, custom_instructions),
                topic, custom_instructions
            )
            agent_worker.system_prompt_replan = _get_prompt(
                _get_llm_compiler_prompt(agent_worker.system_prompt_replan, topic, custom_instructions),
                topic, custom_instructions
            )
            self.agent = agent_worker.as_agent()
        elif self.agent_type == AgentType.LATS:
            agent_worker = LATSAgentWorker.from_tools(
                tools=self.tools,
                llm=self.llm,
                num_expansions=3,
                max_rollouts=-1,
                verbose=verbose,
                callable_manager=callback_manager,
            )
            prompt = _get_prompt(REACT_PROMPT_TEMPLATE, topic, custom_instructions)
            agent_worker.chat_formatter = ReActChatFormatter(system_header=prompt)
            self.agent = agent_worker.as_agent()
        else:
            raise ValueError(f"Unknown agent type: {self.agent_type}")

        try:
            self.observability_enabled = setup_observer(self.agent_config)
        except Exception as e:
            print(f"Failed to set up observer ({e}), ignoring")
            self.observability_enabled = False

    def clear_memory(self) -> None:
        """
        Clear the agent's memory.
        """
        self.agent.memory.reset()

    def __eq__(self, other):
        """
        Compare two Agent instances for equality.
        """
        if not isinstance(other, Agent):
            print(f"Comparison failed: other is not an instance of Agent. (self: {type(self)}, other: {type(other)})")
            return False

        # Compare agent_type
        if self.agent_type != other.agent_type:
            print(
                f"Comparison failed: agent_type differs. (self.agent_type: {self.agent_type}, "
                f"other.agent_type: {other.agent_type})"
            )
            return False

        # Compare tools
        if self.tools != other.tools:
            print(f"Comparison failed: tools differ. (self.tools: {self.tools}, other.tools: {other.tools})")
            return False

        # Compare topic
        if self._topic != other._topic:
            print(f"Comparison failed: topic differs. (self.topic: {self._topic}, other.topic: {other._topic})")
            return False

        # Compare custom_instructions
        if self._custom_instructions != other._custom_instructions:
            print(
                "Comparison failed: custom_instructions differ. (self.custom_instructions: "
                f"{self._custom_instructions}, other.custom_instructions: {other._custom_instructions})"
            )
            return False

        # Compare verbose
        if self.verbose != other.verbose:
            print(f"Comparison failed: verbose differs. (self.verbose: {self.verbose}, other.verbose: {other.verbose})")
            return False

        # Compare agent
        if self.agent.memory.chat_store != other.agent.memory.chat_store:
            print(
                f"Comparison failed: agent memory differs. (self.agent: {repr(self.agent.memory.chat_store)}, "
                f"other.agent: {repr(other.agent.memory.chat_store)})"
            )
            return False

        # If all comparisons pass
        print("All comparisons passed. Objects are equal.")
        return True

    @classmethod
    def from_tools(
        cls,
        tools: List[FunctionTool],
        topic: str = "general",
        custom_instructions: str = "",
        verbose: bool = True,
        update_func: Optional[Callable[[AgentStatusType, str], None]] = None,
        agent_progress_callback: Optional[Callable[[AgentStatusType, str], None]] = None,
        query_logging_callback: Optional[Callable[[str, str], None]] = None,
        agent_config: AgentConfig = AgentConfig(),
    ) -> "Agent":
        """
        Create an agent from tools, agent type, and language model.

        Args:

            tools (list[FunctionTool]): A list of tools to be used by the agent.
            topic (str, optional): The topic for the agent. Defaults to 'general'.
            custom_instructions (str, optional): custom instructions for the agent. Defaults to ''.
            verbose (bool, optional): Whether the agent should print its steps. Defaults to True.
            agent_progress_callback (Callable): A callback function the code calls on any agent updates.
                update_func (Callable): old name for agent_progress_callback. Will be deprecated in future.
            query_logging_callback (Callable): A callback function the code calls upon completion of a query
            agent_config (AgentConfig, optional): The configuration of the agent.

        Returns:
            Agent: An instance of the Agent class.
        """
        return cls(
            tools=tools, topic=topic, custom_instructions=custom_instructions,
            verbose=verbose, agent_progress_callback=agent_progress_callback,
            query_logging_callback=query_logging_callback,
            update_func=update_func, agent_config=agent_config
        )


        """
        max_response_chars: Optional[int] = None,
        max_tokens: Optional[int] = None,
        temperature: Optional[float] = None,
        frequency_penalty: Optional[float] = None,
        presence_penalty: Optional[float] = None,
        save_history: bool = False,
        fcs_threshold: float = 0.0,
        verbose: bool = False,
        """
    @classmethod
    def from_corpus(
        cls,
        tool_name: str,
        data_description: str,
        assistant_specialty: str,
        vectara_corpus_key: str = str(os.environ.get("VECTARA_CORPUS_KEY", "")),
        vectara_api_key: str = str(os.environ.get("VECTARA_API_KEY", "")),
        agent_progress_callback: Optional[Callable[[AgentStatusType, str], None]] = None,
        query_logging_callback: Optional[Callable[[str, str], None]] = None,
        verbose: bool = False,
        vectara_filter_fields: list[dict] = [],
        vectara_offset: int = 0,
        vectara_lambda_val: float = 0.005,
        vectara_semantics: str = "default",
        vectara_custom_dimensions: Dict = {},
        vectara_reranker: str = "mmr",
        vectara_rerank_k: int = 50,
        vectara_rerank_limit: Optional[int] = None,
        vectara_rerank_cutoff: Optional[float] = None,
        vectara_diversity_bias: float = 0.2,
        vectara_udf_expression: str = None,
        vectara_rerank_chain: List[Dict] = None,
        vectara_n_sentences_before: int = 2,
        vectara_n_sentences_after: int = 2,
        vectara_summary_num_results: int = 10,
        vectara_summarizer: str = "vectara-summary-ext-24-05-sml",
        vectara_summary_response_language: str = "eng",
        vectara_summary_prompt_text: Optional[str] = None,
        vectara_max_response_chars: Optional[int] = None,
        vectara_max_tokens: Optional[int] = None,
        vectara_temperature: Optional[float] = None,
        vectara_frequency_penalty: Optional[float] = None,
        vectara_presence_penalty: Optional[float] = None,
        vectara_save_history: bool = False,
    ) -> "Agent":
        """
        Create an agent from a single Vectara corpus

        Args:
            tool_name (str): The name of Vectara tool used by the agent
            vectara_corpus_key (str): The Vectara corpus key (or comma separated list of keys).
            vectara_api_key (str): The Vectara API key.
            agent_progress_callback (Callable): A callback function the code calls on any agent updates.
            query_logging_callback (Callable): A callback function the code calls upon completion of a query
            data_description (str): The description of the data.
            assistant_specialty (str): The specialty of the assistant.
            verbose (bool, optional): Whether to print verbose output.
            vectara_filter_fields (List[dict], optional): The filterable attributes
                (each dict maps field name to Tuple[type, description]).
            vectara_offset (int, optional): Number of results to skip. 
            vectara_lambda_val (float, optional): Lambda value for Vectara hybrid search.
            vectara_semantics: (str, optional): Indicates whether the query is intended as a query or response.
            vectara_custom_dimensions: (Dict, optional): Custom dimensions for the query.
            vectara_reranker (str, optional): The Vectara reranker name (default "mmr")
            vectara_rerank_k (int, optional): The number of results to use with reranking.
            vetara_rerank_limit: (int, optional): The maximum number of results to return after reranking.
            vectara_rerank_cutoff: (float, optional): The minimum score threshold for results to include after reranking.
            vectara_diversity_bias (float, optional): The MMR diversity bias.
            vectara_udf_expression (str, optional): The user defined expression for reranking results.
            vectara_rerank_chain (List[Dict], optional): A list of Vectara rerankers to be applied sequentially.
            vectara_n_sentences_before (int, optional): The number of sentences before the matching text
            vectara_n_sentences_after (int, optional): The number of sentences after the matching text.
            vectara_summary_num_results (int, optional): The number of results to use in summarization.
            vectara_summarizer (str, optional): The Vectara summarizer name.
            vectara_summary_response_language (str, optional): The response language for the Vectara summary.
            vectara_summary_prompt_text (str, optional): The custom prompt, using appropriate prompt variables and functions.
            vectara_max_response_chars (int, optional): The desired maximum number of characters for the generated summary.
            vectara_max_tokens (int, optional): The maximum number of tokens to be returned by the LLM.
            vectara_temperature (float, optional): The sampling temperature; higher values lead to more randomness.
            vectara_frequency_penalty (float, optional): How much to penalize repeating tokens in the response, reducing likelihood of repeating the same line.
            vectara_presence_penalty (float, optional): How much to penalize repeating tokens in the response, increasing the diversity of topics.
            vectara_save_history (bool, optional): Whether to save the query in history.

        Returns:
            Agent: An instance of the Agent class.
        """
        vec_factory = VectaraToolFactory(
            vectara_api_key=vectara_api_key,
            vectara_corpus_key=vectara_corpus_key,
        )
        field_definitions = {}
        field_definitions["query"] = (str, Field(description="The user query"))  # type: ignore
        for field in vectara_filter_fields:
            field_definitions[field["name"]] = (
                eval(field["type"]),
                Field(description=field["description"]),
            )  # type: ignore
        query_args = create_model("QueryArgs", **field_definitions)  # type: ignore

        vectara_tool = vec_factory.create_rag_tool(
            tool_name=tool_name or f"vectara_{vectara_corpus_id}",
            tool_description=f"""
            Given a user query,
            returns a response (str) to a user question about {data_description}.
            """,
            tool_args_schema=query_args,
            reranker=vectara_reranker,
            rerank_k=vectara_rerank_k,
            rerank_limit=vectara_rerank_limit,
            rerank_cutoff=vectara_rerank_cutoff,
            mmr_diversity_bias=vectara_diversity_bias,
            udf_expression=vectara_udf_expression,
            rerank_chain=vectara_rerank_chain,
            n_sentences_before=vectara_n_sentences_before,
            n_sentences_after=vectara_n_sentences_after,
            offset=vectara_offset,
            lambda_val=vectara_lambda_val,
            semantics=vectara_semantics,
            custom_dimensions=vectara_custom_dimensions,
            summary_num_results=vectara_summary_num_results,
            vectara_summarizer=vectara_summarizer,
<<<<<<< HEAD
            summary_response_lang=vectara_summary_response_language,
            summary_prompt_text=vectara_summary_prompt_text,
            max_response_chars=vectara_max_response_chars,
            max_tokens=vectara_max_tokens,
            temperature=vectara_temperature,
            frequency_penalty=vectara_frequency_penalty,
            presence_penalty=vectara_presence_penalty,
            save_history=vectara_save_history,
            include_citations=False,
=======
            include_citations=True,
            verbose=verbose,
>>>>>>> fc550e9e
        )

        assistant_instructions = f"""
        - You are a helpful {assistant_specialty} assistant.
        - You can answer questions about {data_description}.
        - Never discuss politics, and always respond politely.
        """

        return cls(
            tools=[vectara_tool],
            topic=assistant_specialty,
            custom_instructions=assistant_instructions,
            verbose=verbose,
            agent_progress_callback=agent_progress_callback,
            query_logging_callback=query_logging_callback,
        )

    def report(self) -> None:
        """
        Get a report from the agent.

        Returns:
            str: The report from the agent.
        """
        print("Vectara agentic Report:")
        print(f"Agent Type = {self.agent_type}")
        print(f"Topic = {self._topic}")
        print("Tools:")
        for tool in self.tools:
            if hasattr(tool, 'metadata'):
                print(f"- {tool.metadata.name}")
            else:
                print("- tool without metadata")
        print(f"Agent LLM = {get_llm(LLMRole.MAIN, config=self.agent_config).metadata.model_name}")
        print(f"Tool LLM = {get_llm(LLMRole.TOOL, config=self.agent_config).metadata.model_name}")

    def token_counts(self) -> dict:
        """
        Get the token counts for the agent and tools.

        Returns:
            dict: The token counts for the agent and tools.
        """
        return {
            "main token count": self.main_token_counter.total_llm_token_count if self.main_token_counter else -1,
            "tool token count": self.tool_token_counter.total_llm_token_count if self.tool_token_counter else -1,
        }

    async def _aformat_for_lats(self, prompt, agent_response):
        llm_prompt = f"""
        Given the question '{prompt}', and agent response '{agent_response.response}',
        Please provide a well formatted final response to the query.
        final response:
        """
        agent_response.response = str(self.llm.acomplete(llm_prompt))

    def chat(self, prompt: str) -> AgentResponse:           # type: ignore
        """
        Interact with the agent using a chat prompt.

        Args:
            prompt (str): The chat prompt.

        Returns:
            AgentResponse: The response from the agent.
        """
        return asyncio.run(self.achat(prompt))

    @retry(
        retry_on_exception=_retry_if_exception,
        stop_max_attempt_number=3,
        wait_fixed=2000,
    )
    async def achat(self, prompt: str) -> AgentResponse:    # type: ignore
        """
        Interact with the agent using a chat prompt.

        Args:
            prompt (str): The chat prompt.

        Returns:
            AgentResponse: The response from the agent.
        """

        try:
            st = time.time()
            agent_response = await self.agent.achat(prompt)
            if self.agent_type == AgentType.LATS:
                await self._aformat_for_lats(prompt, agent_response)
            if self.verbose:
                print(f"Time taken: {time.time() - st}")
            if self.observability_enabled:
                eval_fcs()
            if self.query_logging_callback:
                self.query_logging_callback(prompt, agent_response.response)
            return agent_response
        except Exception as e:
            return AgentResponse(
                response = (
                    f"Vectara Agentic: encountered an exception ({e}) at ({traceback.format_exc()})"
                    ", and can't respond."
                )
            )

    def stream_chat(self, prompt: str) -> AgentStreamingResponse:    # type: ignore
        """
        Interact with the agent using a chat prompt with streaming.
        Args:
            prompt (str): The chat prompt.
        Returns:
            AgentStreamingResponse: The streaming response from the agent.
        """
        return asyncio.run(self.astream_chat(prompt))

    @retry(
        retry_on_exception=_retry_if_exception,
        stop_max_attempt_number=3,
        wait_fixed=2000,
    )
    async def astream_chat(self, prompt: str) -> AgentStreamingResponse:    # type: ignore
        """
        Interact with the agent using a chat prompt asynchronously with streaming.
        Args:
            prompt (str): The chat prompt.
        Returns:
            AgentStreamingResponse: The streaming response from the agent.
        """
        try:
            agent_response = await self.agent.astream_chat(prompt)
            original_async_response_gen = agent_response.async_response_gen

            # Wrap async_response_gen
            async def _stream_response_wrapper():
                async for token in original_async_response_gen():
                    yield token  # Yield async token to keep streaming behavior

                # After streaming completes, execute additional logic
                if self.agent_type == AgentType.LATS:
                    await self._aformat_for_lats(prompt, agent_response)
                if self.query_logging_callback:
                    self.query_logging_callback(prompt, agent_response.response)
                if self.observability_enabled:
                    eval_fcs()

            agent_response.async_response_gen = _stream_response_wrapper  # Override method
            return agent_response
        except Exception as e:
            raise ValueError(
                f"Vectara Agentic: encountered an exception ({e}) at ({traceback.format_exc()}), and can't respond."
            ) from e

    #
    # Serialization methods
    #
    def dumps(self) -> str:
        """Serialize the Agent instance to a JSON string."""
        return json.dumps(self.to_dict())

    @classmethod
    def loads(cls, data: str) -> "Agent":
        """Create an Agent instance from a JSON string."""
        return cls.from_dict(json.loads(data))

    def to_dict(self) -> Dict[str, Any]:
        """Serialize the Agent instance to a dictionary."""
        tool_info = []

        for tool in self.tools:
            # Serialize each tool's metadata, function, and dynamic model schema (QueryArgs)
            tool_dict = {
                "tool_type": tool.metadata.tool_type.value,
                "name": tool.metadata.name,
                "description": tool.metadata.description,
                "fn": dill.dumps(tool.fn).decode("latin-1") if tool.fn else None,  # Serialize fn
                "async_fn": dill.dumps(tool.async_fn).decode("latin-1")
                if tool.async_fn
                else None,  # Serialize async_fn
                "fn_schema": tool.metadata.fn_schema.model_json_schema()
                if hasattr(tool.metadata, "fn_schema")
                else None,  # Serialize schema if available
            }
            tool_info.append(tool_dict)

        return {
            "agent_type": self.agent_type.value,
            "memory": dill.dumps(self.agent.memory).decode("latin-1"),
            "tools": tool_info,
            "topic": self._topic,
            "custom_instructions": self._custom_instructions,
            "verbose": self.verbose,
            "agent_config": self.agent_config.to_dict(),
        }

    @classmethod
    def from_dict(cls, data: Dict[str, Any]) -> "Agent":
        """Create an Agent instance from a dictionary."""
        agent_config = AgentConfig.from_dict(data["agent_config"])
        tools = []

        json_type_to_python = {
            "string": str,
            "integer": int,
            "boolean": bool,
            "array": list,
            "object": dict,
            "number": float,
        }

        for tool_data in data["tools"]:
            # Recreate the dynamic model using the schema info
            if tool_data.get("fn_schema"):
                field_definitions = {}
                for field, values in tool_data["fn_schema"]["properties"].items():
                    if "default" in values:
                        field_definitions[field] = (
                            json_type_to_python.get(values["type"], values["type"]),
                            Field(
                                description=values["description"],
                                default=values["default"],
                            ),
                        )  # type: ignore
                    else:
                        field_definitions[field] = (
                            json_type_to_python.get(values["type"], values["type"]),
                            Field(description=values["description"]),
                        )  # type: ignore
                query_args_model = create_model("QueryArgs", **field_definitions)  # type: ignore
            else:
                query_args_model = create_model("QueryArgs")

            fn = dill.loads(tool_data["fn"].encode("latin-1")) if tool_data["fn"] else None
            async_fn = dill.loads(tool_data["async_fn"].encode("latin-1")) if tool_data["async_fn"] else None

            tool = VectaraTool.from_defaults(
                name=tool_data["name"],
                description=tool_data["description"],
                fn=fn,
                async_fn=async_fn,
                fn_schema=query_args_model,  # Re-assign the recreated dynamic model
                tool_type=ToolType(tool_data["tool_type"]),
            )
            tools.append(tool)

        agent = cls(
            tools=tools,
            agent_config=agent_config,
            topic=data["topic"],
            custom_instructions=data["custom_instructions"],
            verbose=data["verbose"],
        )
        memory = dill.loads(data["memory"].encode("latin-1")) if data.get("memory") else None
        if memory:
            agent.agent.memory = memory
        return agent<|MERGE_RESOLUTION|>--- conflicted
+++ resolved
@@ -411,7 +411,6 @@
             custom_dimensions=vectara_custom_dimensions,
             summary_num_results=vectara_summary_num_results,
             vectara_summarizer=vectara_summarizer,
-<<<<<<< HEAD
             summary_response_lang=vectara_summary_response_language,
             summary_prompt_text=vectara_summary_prompt_text,
             max_response_chars=vectara_max_response_chars,
@@ -421,10 +420,6 @@
             presence_penalty=vectara_presence_penalty,
             save_history=vectara_save_history,
             include_citations=False,
-=======
-            include_citations=True,
-            verbose=verbose,
->>>>>>> fc550e9e
         )
 
         assistant_instructions = f"""
